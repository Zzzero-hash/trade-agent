--- conflicted
+++ resolved
@@ -25,20 +25,9 @@
 from tqdm import tqdm
 import yfinance as yf
 
-<<<<<<< HEAD
 from src.data.features import generate_features
 from src.data.sentiment import get_sentiment_score
 from src.data.synthetic import fetch_synthetic_data, generate_gbm_prices
-=======
-# Add src to path for imports
-sys.path.append(str(Path(__file__).parent / "src"))
-
-from src.data.features import generate_features  # noqa: E402
-from src.data.sentiment import get_sentiment_score  # noqa: E402
-from src.data.synthetic import fetch_synthetic_data, generate_gbm_prices  # noqa: E402
-from src.envs.trader_env import TraderEnv  # noqa: E402
-import traceback  # noqa: E402
->>>>>>> 93966156
 
 # Suppress warnings for cleaner output
 warnings.filterwarnings("ignore")
