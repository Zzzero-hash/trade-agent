import numpy as np
import torch
import pytest
import ray
from ray import get
import logging

from src.supervised_model import (
    TrendPredictor,
    ModelConfig,
    TrainingConfig,
    train_supervised,
    save_model,
    load_model,
    evaluate_model,
    predict_features,
    select_best_model,
)

# Configure logging
logging.basicConfig(
    level=logging.INFO,
    format='%(asctime)s - %(levelname)s - %(message)s'
)

def test_model_output_shape():
    cfg = ModelConfig(cnn_filters=[4], cnn_kernel_sizes=[2], lstm_units=8)
    model = TrendPredictor(input_dim=3, config=cfg)
    x = torch.randn(2, 5, 3)
    out = model(x)
    assert out.shape == (2, 1)


# Updated test_training_step_reduces_loss to use .remote()
def test_training_step_reduces_loss():
    logging.info("Starting test_training_step_reduces_loss...")

    # Set random seed for reproducibility
    np.random.seed(42)
    torch.manual_seed(42)

    # Generate random input and target data
    x = np.random.randn(20, 4, 1).astype(np.float32)
    y = x.sum(axis=1).reshape(-1, 1)

    # Define model and training configurations
    model_cfg = ModelConfig(task="regression", cnn_filters=[2], cnn_kernel_sizes=[2], lstm_units=4)
    train_cfg = TrainingConfig(epochs=3, batch_size=5, learning_rate=0.01, val_split=0.2)

    logging.info("Model and training configuration initialized.")

<<<<<<< HEAD
    # If no GPU is present run training locally using the underlying function,
    # otherwise run the Ray remote version. A Ray cluster is started only when
    # needed to avoid unnecessary dependency on GPU availability.
    if torch.cuda.is_available():
        ray.init(log_to_driver=False)
        result = train_supervised.remote(
            x, y, model_config=model_cfg, train_config=train_cfg
        )
        model, history = get(result)
        ray.shutdown()
    else:
        model, history = train_supervised._function(
            x, y, model_cfg, train_cfg
        )
=======
    # Corrected argument passing for train_supervised.remote
    result = train_supervised.remote(features=x, targets=y, model_cfg=model_cfg, train_cfg=train_cfg)
    model, history = get(result)
>>>>>>> ea08e05f

    logging.info("Training completed. Checking loss reduction...")

    # Verify loss reduction and magnitude of improvement
    initial_loss = history["train_loss"][0]
    final_loss = history["train_loss"][-1]
    assert final_loss < initial_loss, "Final loss should be smaller than initial loss."
    assert (initial_loss - final_loss) > 0.01, "Improvement in loss should be significant."

    # Ensure configuration parameters were respected
    assert model.config.task == model_cfg.task
    assert list(model.config.cnn_filters) == list(model_cfg.cnn_filters)
    assert list(model.config.cnn_kernel_sizes) == list(model_cfg.cnn_kernel_sizes)
    assert model.config.lstm_units == model_cfg.lstm_units

    # Ensure training hyperparameters were applied
    assert len(history["train_loss"]) == train_cfg.epochs
    assert len(history["val_loss"]) == train_cfg.epochs

    logging.info(f"Initial loss: {initial_loss:.6f}, Final loss: {final_loss:.6f}")
    logging.info("Loss reduction verified. Test passed.")


# Update test_validation_accuracy_perfect_when_same_data to use .remote()
def test_validation_accuracy_perfect_when_same_data():
    x = np.random.randn(10, 3, 1).astype(np.float32)
    y = (x.sum(axis=1) > 0).astype(np.float32).reshape(-1, 1)
    model_cfg = ModelConfig(task="classification", cnn_filters=[2], cnn_kernel_sizes=[2], lstm_units=4)
    train_cfg = TrainingConfig(epochs=2, batch_size=2, val_split=0.5)
    result = train_supervised.remote(features=x, targets=y, model_cfg=model_cfg, train_cfg=train_cfg)
    model, history = get(result)
    assert 0.0 <= history["val_acc"][-1] <= 1.0


def test_save_and_load_consistency(tmp_path):
    cfg = ModelConfig(cnn_filters=[2], cnn_kernel_sizes=[2], lstm_units=4)
    model = TrendPredictor(input_dim=1, config=cfg)
    x = torch.randn(3, 4, 1)
    out1 = model(x)
    path = tmp_path / "model.pt"
    save_model(model, path)
    loaded = load_model(path)
    out2 = loaded(x)
    assert torch.allclose(out1, out2)


def test_predict_features_dummy():
    cfg = ModelConfig(cnn_filters=[1], cnn_kernel_sizes=[1], lstm_units=1)
    model = TrendPredictor(input_dim=2, config=cfg)
    for p in model.parameters():
        torch.nn.init.constant_(p, 0.0)
    data = torch.randn(5, 2)
    pred = predict_features(model, data)
    assert pred.item() == pytest.approx(0.5)


def test_evaluate_model_returns_metrics():
    x = np.random.randn(6, 3, 1).astype(np.float32)
    y = (x.sum(axis=1) > 0).astype(np.float32)
    model_cfg = ModelConfig(task="classification", cnn_filters=[1], cnn_kernel_sizes=[1], lstm_units=2)
    train_cfg = TrainingConfig(epochs=1, batch_size=2, val_split=0.0)
    result = train_supervised.remote(features=x, targets=y, model_cfg=model_cfg, train_cfg=train_cfg)
    model, _ = get(result)
    metrics = evaluate_model(model, x, y)
    assert "accuracy" in metrics

def test_select_best_model(tmp_path):
    trial1 = tmp_path / "trial1"
    trial1.mkdir()
    (trial1 / "metrics.json").write_text('{"val_loss": 0.5, "checkpoint": "m.pt"}')
    (trial1 / "m.pt").write_text("dummy")
    trial2 = tmp_path / "trial2"
    trial2.mkdir()
    (trial2 / "metrics.json").write_text('{"val_loss": 0.2, "checkpoint": "m.pt"}')
    (trial2 / "m.pt").write_text("dummy")
    best = select_best_model(tmp_path)
    assert "trial2" in str(best)

def test_empty_input_data():
    x = np.empty((0, 4, 1), dtype=np.float32)
    y = np.empty((0, 1), dtype=np.float32)
    model_cfg = ModelConfig(task="regression", cnn_filters=[2], cnn_kernel_sizes=[2], lstm_units=4)
    train_cfg = TrainingConfig(epochs=3, batch_size=5, learning_rate=0.01, val_split=0.2)
    with pytest.raises(ValueError, match="Input data cannot be empty"):
        result = train_supervised.remote(features=x, targets=y, model_cfg=model_cfg, train_cfg=train_cfg)
        model, history = get(result)

def test_large_input_data():
    x = np.random.randn(10000, 4, 1).astype(np.float32)
    y = x.sum(axis=1).reshape(-1, 1)
    model_cfg = ModelConfig(task="regression", cnn_filters=[2], cnn_kernel_sizes=[2], lstm_units=4)
    train_cfg = TrainingConfig(epochs=3, batch_size=5, learning_rate=0.01, val_split=0.2)
    result = train_supervised.remote(features=x, targets=y, model_cfg=model_cfg, train_cfg=train_cfg)
    model, history = get(result)
    assert len(history["train_loss"]) == train_cfg.epochs

def test_mismatched_input_target_dimensions():
    x = np.random.randn(20, 4, 1).astype(np.float32)
    y = np.random.randn(10, 1).astype(np.float32)
    model_cfg = ModelConfig(task="regression", cnn_filters=[2], cnn_kernel_sizes=[2], lstm_units=4)
    train_cfg = TrainingConfig(epochs=3, batch_size=5, learning_rate=0.01, val_split=0.2)
    with pytest.raises(ValueError, match="Input and target dimensions must match"):
        result = train_supervised.remote(features=x, targets=y, model_cfg=model_cfg, train_cfg=train_cfg)
        model, history = get(result)

def test_zero_epochs():
    x = np.random.randn(20, 4, 1).astype(np.float32)
    y = x.sum(axis=1).reshape(-1, 1)
    model_cfg = ModelConfig(task="regression", cnn_filters=[2], cnn_kernel_sizes=[2], lstm_units=4)
    train_cfg = TrainingConfig(epochs=0, batch_size=5, learning_rate=0.01, val_split=0.2)
    with pytest.raises(ValueError, match="Number of epochs must be greater than zero"):
        result = train_supervised.remote(features=x, targets=y, model_cfg=model_cfg, train_cfg=train_cfg)
        model, history = get(result)

def test_batch_size_larger_than_dataset():
    x = np.random.randn(5, 4, 1).astype(np.float32)
    y = x.sum(axis=1).reshape(-1, 1)
    model_cfg = ModelConfig(task="regression", cnn_filters=[2], cnn_kernel_sizes=[2], lstm_units=4)
    train_cfg = TrainingConfig(epochs=3, batch_size=10, learning_rate=0.01, val_split=0.2)
    with pytest.raises(ValueError, match="Batch size cannot be larger than the dataset"):
        result = train_supervised.remote(features=x, targets=y, model_cfg=model_cfg, train_cfg=train_cfg)
        model, history = get(result)

def test_evaluation_with_empty_features():
    x = np.empty((0, 4, 1), dtype=np.float32)
    y = np.empty((0, 1), dtype=np.float32)
    model_cfg = ModelConfig(task="classification", cnn_filters=[2], cnn_kernel_sizes=[2], lstm_units=4)
    model = TrendPredictor(input_dim=4, config=model_cfg)
    with pytest.raises(ValueError, match="Features cannot be empty"):
        evaluate_model(model, x, y)

def test_evaluation_with_incorrect_dimensions():
    x = np.random.randn(10, 4, 1).astype(np.float32)
    y = np.random.randn(10, 2).astype(np.float32)
    model_cfg = ModelConfig(task="classification", cnn_filters=[2], cnn_kernel_sizes=[2], lstm_units=4)
    model = TrendPredictor(input_dim=4, config=model_cfg)
    with pytest.raises(ValueError, match="Target dimensions must match model output"):
        evaluate_model(model, x, y)

def test_save_load_with_corrupted_file(tmp_path):
    cfg = ModelConfig(cnn_filters=[2], cnn_kernel_sizes=[2], lstm_units=4)
    model = TrendPredictor(input_dim=1, config=cfg)
    path = tmp_path / "model.pt"
    path.write_text("corrupted data")
    with pytest.raises(RuntimeError, match="Failed to load model"):
        load_model(path)

def test_save_load_with_unsupported_format(tmp_path):
    cfg = ModelConfig(cnn_filters=[2], cnn_kernel_sizes=[2], lstm_units=4)
    model = TrendPredictor(input_dim=1, config=cfg)
    path = tmp_path / "model.txt"
    save_model(model, path)
    with pytest.raises(ValueError, match="Unsupported file format"):
        load_model(path)<|MERGE_RESOLUTION|>--- conflicted
+++ resolved
@@ -49,7 +49,6 @@
 
     logging.info("Model and training configuration initialized.")
 
-<<<<<<< HEAD
     # If no GPU is present run training locally using the underlying function,
     # otherwise run the Ray remote version. A Ray cluster is started only when
     # needed to avoid unnecessary dependency on GPU availability.
@@ -64,11 +63,6 @@
         model, history = train_supervised._function(
             x, y, model_cfg, train_cfg
         )
-=======
-    # Corrected argument passing for train_supervised.remote
-    result = train_supervised.remote(features=x, targets=y, model_cfg=model_cfg, train_cfg=train_cfg)
-    model, history = get(result)
->>>>>>> ea08e05f
 
     logging.info("Training completed. Checking loss reduction...")
 
